/*
 * JBoss, Home of Professional Open Source.
 * Copyright 2014 Red Hat, Inc., and individual contributors
 * as indicated by the @author tags.
 *
 * Licensed under the Apache License, Version 2.0 (the "License");
 * you may not use this file except in compliance with the License.
 * You may obtain a copy of the License at
 *
 *     http://www.apache.org/licenses/LICENSE-2.0
 *
 * Unless required by applicable law or agreed to in writing, software
 * distributed under the License is distributed on an "AS IS" BASIS,
 * WITHOUT WARRANTIES OR CONDITIONS OF ANY KIND, either express or implied.
 * See the License for the specific language governing permissions and
 * limitations under the License.
 */

package org.wildfly.security._private;

import java.io.EOFException;
import java.io.IOException;
import java.nio.file.Path;
import java.security.InvalidKeyException;
import java.security.KeyStoreException;
import java.security.NoSuchAlgorithmException;
import java.security.Permission;
import java.security.Principal;
import java.security.ProtectionDomain;
import java.security.UnrecoverableKeyException;
import java.security.cert.CertificateException;
import java.security.spec.InvalidKeySpecException;
import java.security.spec.InvalidParameterSpecException;

import static org.jboss.logging.Logger.Level.DEBUG;
import static org.jboss.logging.Logger.Level.ERROR;
import static org.jboss.logging.Logger.Level.WARN;
import javax.net.ssl.SSLException;
import javax.net.ssl.SSLHandshakeException;
import javax.net.ssl.SSLProtocolException;
import javax.security.auth.callback.Callback;
import javax.security.jacc.PolicyContextException;
import javax.security.sasl.SaslException;
import javax.xml.namespace.QName;
import javax.xml.stream.XMLStreamReader;

import org.jboss.logging.BasicLogger;
import org.jboss.logging.Logger;
import org.jboss.logging.annotations.Cause;
import org.jboss.logging.annotations.LogMessage;
import org.jboss.logging.annotations.Message;
import org.jboss.logging.annotations.MessageLogger;
import org.jboss.logging.annotations.Param;
import org.jboss.modules.ModuleIdentifier;
import org.jboss.modules.ModuleLoadException;
import org.wildfly.client.config.ConfigXMLParseException;
import org.wildfly.security.asn1.ASN1Exception;
import org.wildfly.security.auth.callback.FastUnsupportedCallbackException;
import org.wildfly.security.auth.permission.RunAsPrincipalPermission;
import org.wildfly.security.auth.server.RealmUnavailableException;
import org.wildfly.security.authz.AuthorizationCheckException;
import org.wildfly.security.authz.AuthorizationFailureException;
import org.wildfly.security.http.HttpAuthenticationException;
import org.wildfly.security.mechanism.AuthenticationMechanismException;
import org.wildfly.security.mechanism.scram.ScramServerErrorCode;
import org.wildfly.security.mechanism.scram.ScramServerException;
import org.wildfly.security.util.DecodeException;

/**
 * Log messages and exceptions for Elytron.
 *
 * @author <a href="mailto:david.lloyd@redhat.com">David M. Lloyd</a>
 * @author <a href="mailto:darran.lofthouse@jboss.com">Darran Lofthouse</a>
 */
@MessageLogger(projectCode = "ELY", length = 5)
public interface ElytronMessages extends BasicLogger {

    ElytronMessages log = Logger.getMessageLogger(ElytronMessages.class, "org.wildfly.security");
    ElytronMessages xmlLog = Logger.getMessageLogger(ElytronMessages.class, "org.wildfly.security.xml");

    @LogMessage
    @Message(id = 1, value = "WildFly Elytron version %s")
    void logVersion(String versionString);

    @Message(id = 2, value = "Parameter %s is empty")
    IllegalArgumentException emptyParameter(String parameter);

    @Message(id = 3, value = "This builder has already been built")
    IllegalStateException builderAlreadyBuilt();

    @Message(id = 4, value = "Unrecognized algorithm \"%s\"")
    IllegalArgumentException unrecognizedAlgorithm(String algorithm);

    @Message(id = 5, value = "Cannot instantiate self-referential factory")
    IllegalStateException cannotInstantiateSelfReferentialFactory();

    @Message(id = 6, value = "Unexpected trailing garbage in X.500 principal")
    IllegalArgumentException unexpectedTrailingGarbageInX500principal();

    @LogMessage(level = WARN)
    @Message(id = 7, value = "Credential destroying failed")
    void credentialDestroyingFailed(@Cause Throwable cause);

    /* auth package */

    @Message(id = 1000, value = "Authentication name was already set on this context")
    IllegalStateException nameAlreadySet();

    @Message(id = 1001, value = "No module found for identifier \"%s\"")
    ConfigXMLParseException noModuleFound(@Param XMLStreamReader reader, @Cause ModuleLoadException e, ModuleIdentifier id);

    @Message(id = 1002, value = "Invalid port number \"%s\" specified for attribute \"%s\" of element \"%s\"; expected a numerical value between 1 and 65535 (inclusive)")
    ConfigXMLParseException xmlInvalidPortNumber(@Param XMLStreamReader reader, String attributeValue, String attributeName, QName elementName);

    @Message(id = 1003, value = "No authentication is in progress")
    IllegalStateException noAuthenticationInProgress();

    @Message(id = 1004, value = "Authentication already complete on this context")
    IllegalStateException alreadyComplete();

    @Message(id = 1005, value = "Realm map does not contain mapping for default realm '%s'")
    IllegalArgumentException realmMapDoesNotContainDefault(String defaultRealm);

    @Message(id = 1006, value = "No realm name found in properties file")
    IOException noRealmFoundInProperties();

    @LogMessage(level = Logger.Level.DEBUG)
    @Message(id = 1007, value = "JAAS authentication failed for principal %s")
    void debugJAASAuthenticationFailure(Principal principal, @Cause Throwable cause);

    @Message(id = 1008, value = "Failed to create login context")
    RealmUnavailableException failedToCreateLoginContext(@Cause Throwable cause);

    @Message(id = 1009, value = "Failed to instantiate custom CallbackHandler")
    RealmUnavailableException failedToInstantiateCustomHandler(@Cause Throwable cause);

    @Message(id = 1010, value = "Credential cannot be converted to a password")
    FastUnsupportedCallbackException failedToConvertCredentialToPassword(@Param Callback callback);

    @Message(id = 1011, value = "Unrecognized principal type for %s")
    IllegalArgumentException unrecognizedPrincipalType(Principal principal);

    @Message(id = 1012, value = "Filesystem-backed realm unexpectedly failed to open path \"%s\" for identity name \"%s\"")
    RealmUnavailableException fileSystemRealmFailedToOpen(Path path, String finalName, @Cause IOException cause);

    @Message(id = 1013, value = "Filesystem-backed realm unexpectedly failed to read path \"%s\" for identity name \"%s\"")
    RealmUnavailableException fileSystemRealmFailedToRead(Path path, String finalName, @Cause Exception cause);

    @Message(id = 1014, value = "Invalid empty name given")
    IllegalArgumentException invalidEmptyName();

    @Message(id = 1015, value = "Filesystem-backed realm encountered invalid file content in path \"%s\" line %d for identity name \"%s\"")
    RealmUnavailableException fileSystemRealmInvalidContent(Path path, int lineNumber, String name);

    @Message(id = 1016, value = "Filesystem-backed realm encountered missing required attribute \"%s\" in path \"%s\" line %d for identity name \"%s\"")
    RealmUnavailableException fileSystemRealmMissingAttribute(String attribute, Path path, int lineNumber, String name);

    @Message(id = 1017, value = "Filesystem-backed realm encountered invalid password format \"%s\" in path \"%s\" line %d for identity name \"%s\"")
    RealmUnavailableException fileSystemRealmInvalidPasswordFormat(String format, Path path, int lineNumber, String name);

    @Message(id = 1018, value = "Filesystem-backed realm encountered invalid password algorithm \"%s\" in path \"%s\" line %d for identity name \"%s\"")
    RealmUnavailableException fileSystemRealmInvalidPasswordAlgorithm(String algorithm, Path path, int lineNumber, String name);

    // 1019

    @Message(id = 1020, value = "Filesystem-backed realm failed to update identity \"%s\"")
    RealmUnavailableException fileSystemUpdatedFailed(String name, @Cause Throwable cause);

    @Message(id = 1021, value = "Filesystem-backed realm failed to delete identity \"%s\"")
    RealmUnavailableException fileSystemRealmDeleteFailed(String name, @Cause IOException e);

    @Message(id = 1022, value = "Filesystem-backed realm failed to find identity \"%s\"")
    RealmUnavailableException fileSystemRealmNotFound(String name);

    @Message(id = 1023, value = "Filesystem-backed realm failed to write to file \"%s\" for identity \"%s\"")
    RealmUnavailableException fileSystemRealmFailedToWrite(Path tempPath, String name, @Cause Exception e);

    @Message(id = 1024, value = "Filesystem-backed realm cannot create duplicate identity for identity \"%s\"")
    RealmUnavailableException fileSystemRealmAlreadyExists(String name, @Cause Throwable e);

    @Message(id = 1025, value = "Filesystem-backed realm encountered invalid certificate format \"%s\" in path \"%s\" line %d for identity name \"%s\"")
    RealmUnavailableException fileSystemRealmCertificateReadError(String format, Path path, int lineNumber, String name);

    @Message(id = 1026, value = "Filesystem-backed realm encountered invalid key format \"%s\" in path \"%s\" line %d for identity name \"%s\"")
    RealmUnavailableException fileSystemRealmUnsupportedKeyFormat(String format, Path path, int lineNumber, String name);

    @Message(id = 1027, value = "Filesystem-backed realm encountered invalid key algorithm for format \"%s\" in path \"%s\" line %d for identity name \"%s\"")
    RealmUnavailableException fileSystemRealmUnsupportedKeyAlgorithm(String format, Path path, int lineNumber, String name, @Cause Exception e);

    @Message(id = 1028, value = "Invalid port number \"%d\"")
    IllegalArgumentException invalidPortNumber(int port);

    @Message(id = 1029, value = "Invalid host specification \"%s\"")
    IllegalArgumentException invalidHostSpec(String hostSpec);

    @Message(id = 1030, value = "Unable to read credential")
    IOException unableToReadCredential(@Cause Exception e);

    @Message(id = 1031, value = "Missing reference in extends")
    IllegalArgumentException missingReferenceInExtends();

    @Message(id = 1032, value = "Invalid combination of obtainable and verifiable")
    IllegalArgumentException invalidCombinationOfObtainableAndVerifiable();

    @Message(id = 1033, value = "User does not exist")
    IllegalStateException userDoesNotExist();

    @Message(id = 1034, value = "Invalid credential type specified")
    IllegalStateException invalidCredentialTypeSpecified();

    @Message(id = 1035, value = "Unable to create key manager")
    IOException unableToCreateKeyManager(@Cause Exception e);

    @Message(id = 1036, value = "Unable to create trust manager")
    IOException unableToCreateTrustManager(@Cause Exception e);

    @Message(id = 1037, value = "Certificate chain is empty")
    IllegalArgumentException certificateChainIsEmpty();

    @Message(id = 1038, value = "Could get not RSA key from query")
    RuntimeException couldNotGetRsaKeyFromQuery(@Cause Throwable cause);

    @Message(id = 1039, value = "Invalid algorithm \"%s\"")
    RuntimeException invalidAlgorithm(String algorithm, @Cause Throwable cause);

    @Message(id = 1040, value = "Could not parse private key")
    RuntimeException couldNotParsePrivateKey(@Cause Throwable cause);

    @Message(id = 1041, value = "Could not obtain credential")
    RuntimeException couldNotObtainCredential();

    @Message(id = 1042, value = "Could not obtain credential")
    RuntimeException couldNotObtainCredentialWithCause(@Cause Throwable cause);

    @Message(id = 1043, value = "Invalid password key specification for algorithm \"%s\"")
    RuntimeException invalidPasswordKeySpecificationForAlgorithm(String algorithm, @Cause Throwable cause);

    @Message(id = 1044, value = "Salt is expected when creating \"%s\" passwords")
    RuntimeException saltIsExpectedWhenCreatingPasswords(String type);

    @Message(id = 1045, value = "Could not obtain PasswordFactory for algorithm \"%s\"")
    RuntimeException couldNotObtainPasswordFactoryForAlgorithm(String algorithm, @Cause Throwable cause);

    @Message(id = 1046, value = "Unknown password type or algorithm \"%s\"")
    InvalidKeyException unknownPasswordTypeOrAlgorithm(String algorithm);

    @Message(id = 1047, value = "Password-based credentials must be either a char[] or ClearPassword")
    RuntimeException passwordBasedCredentialsMustBeCharsOrClearPassword();

    @Message(id = 1048, value = "Invalid password key for algorithm \"%s\"")
    RuntimeException invalidPasswordKeyForAlgorithm(String algorithm, @Cause Throwable cause);

    @Message(id = 1049, value = "Could not open connection")
    RuntimeException couldNotOpenConnection(@Cause Throwable cause);

    @Message(id = 1050, value = "Could not execute query \"%s\"")
    RuntimeException couldNotExecuteQuery(String sql, @Cause Throwable cause);

    @Message(id = 1051, value = "Could not resolve password algorithm for credential name \"%s\"")
    InvalidKeyException couldNotResolveAlgorithmByCredentialName(String credentialName);

    @Message(id = 1052, value = "Unexpected error when processing authentication query \"%s\"")
    RuntimeException unexpectedErrorWhenProcessingAuthenticationQuery(String sql, @Cause Throwable cause);

    @Message(id = 1053, value = "Insufficient data to form a digest and a salt")
    InvalidKeySpecException insufficientDataToFormDigestAndSalt();

    @Message(id = 1054, value = "Invalid salt \"%s%s\"")
    IllegalArgumentException invalidSalt(char lo, char hi);

    @Message(id = 1055, value = "Invalid rounds \"%s%s%s%s\"")
    IllegalArgumentException invalidRounds(char b0, char b1, char b2, char b3);

    @Message(id = 1056, value = "Invalid salt \"%s%s%s%s\"")
    IllegalArgumentException invalidSalt(char b0, char b1, char b2, char b3);

    @Message(id = 1057, value = "No DirContextFactory set")
    IllegalStateException noDirContextFactorySet();

    @Message(id = 1058, value = "No principal mapping definition")
    IllegalStateException noPrincipalMappingDefinition();

    @Message(id = 1059, value = "Public and private key algorithm names are mismatched")
    IllegalArgumentException mismatchedPublicPrivateKeyAlgorithms();

    @Message(id = 1060, value = "Could not obtain principal")
    RuntimeException couldNotObtainPrincipal();

    @Message(id = 1061, value = "Public key is null")
    IllegalArgumentException publicKeyIsNull();

    @Message(id = 1062, value = "No provider URL has been set")
    IllegalStateException noProviderUrlSet();

    @Message(id = 1063, value = "Private key is null")
    IllegalArgumentException privateKeyIsNull();

    @Message(id = 1064, value = "Invalid name")
    IllegalArgumentException invalidName();

    @Message(id = 1065, value = "Pattern requires a capture group")
    IllegalArgumentException patternRequiresCaptureGroup();

    @LogMessage(level = WARN)
    @Message(id = 1066, value = "Invalid string count for mechanism database entry \"%s\"")
    void warnInvalidStringCountForMechanismDatabaseEntry(String name);

    @LogMessage(level = WARN)
    @Message(id = 1067, value = "Invalid key exchange \"%s\" for mechanism database entry \"%s\"")
    void warnInvalidKeyExchangeForMechanismDatabaseEntry(String value, String name);

    @LogMessage(level = WARN)
    @Message(id = 1068, value = "Invalid authentication \"%s\" for mechanism database entry \"%s\"")
    void warnInvalidAuthenticationForMechanismDatabaseEntry(String value, String name);

    @LogMessage(level = WARN)
    @Message(id = 1069, value = "Invalid encryption \"%s\" for mechanism database entry \"%s\"")
    void warnInvalidEncryptionForMechanismDatabaseEntry(String value, String name);

    @LogMessage(level = WARN)
    @Message(id = 1070, value = "Invalid digest \"%s\" for mechanism database entry \"%s\"")
    void warnInvalidDigestForMechanismDatabaseEntry(String value, String name);

    @LogMessage(level = WARN)
    @Message(id = 1071, value = "Invalid protocol \"%s\" for mechanism database entry \"%s\"")
    void warnInvalidProtocolForMechanismDatabaseEntry(String value, String name);

    @LogMessage(level = WARN)
    @Message(id = 1072, value = "Invalid level \"%s\" for mechanism database entry \"%s\"")
    void warnInvalidLevelForMechanismDatabaseEntry(String value, String name);

    @LogMessage(level = WARN)
    @Message(id = 1073, value = "Invalid strength bits \"%s\" for mechanism database entry \"%s\"")
    void warnInvalidStrengthBitsForMechanismDatabaseEntry(String value, String name);

    @LogMessage(level = WARN)
    @Message(id = 1074, value = "Invalid algorithm bits \"%s\" for mechanism database entry \"%s\"")
    void warnInvalidAlgorithmBitsForMechanismDatabaseEntry(String value, String name);

    @LogMessage(level = WARN)
    @Message(id = 1075, value = "Invalid duplicate mechanism database entry \"%s\"")
    void warnInvalidDuplicateMechanismDatabaseEntry(String name);

    @LogMessage(level = WARN)
    @Message(id = 1076, value = "Invalid duplicate OpenSSL-style alias \"%s\" for mechanism database entry \"%s\" (original is \"%s\")")
    void warnInvalidDuplicateOpenSslStyleAliasForMechanismDatabaseEntry(String alias, String name, String originalName);

    @LogMessage(level = WARN)
    @Message(id = 1077, value = "Invalid alias \"%s\" for missing mechanism database entry \"%s\"")
    void warnInvalidAliasForMissingMechanismDatabaseEntry(String value, String name);

    @Message(id = 1078, value = "Ldap-backed realm failed to obtain identity from server")
    RuntimeException ldapRealmFailedObtainIdentityFromServer(@Cause Throwable cause);

    @Message(id = 1079, value = "Ldap-backed realm failed to obtain attributes for entry [%s]")
    RuntimeException ldapRealmFailedObtainAttributes(String dn, @Cause Throwable cause);

    @Message(id = 1080, value = "Attribute [%s] value [%s] must be in X.500 format in order to obtain RDN [%s].")
    RuntimeException ldapRealmInvalidRdnForAttribute(String attributeName, String value, String rdn);

    @Message(id = 1081, value = "Filesystem-backed realm encountered invalid OTP definition in path \"%s\" line %d for identity name \"%s\"")
    RealmUnavailableException fileSystemRealmInvalidOtpDefinition(Path path, int lineNumber, String name, @Cause Throwable cause);

    @Message(id = 1082, value = "Filesystem-backed realm encountered invalid OTP algorithm \"%s\" in path \"%s\" line %d for identity name \"%s\"")
    RealmUnavailableException fileSystemRealmInvalidOtpAlgorithm(String algorithm, Path path, int lineNumber, String name, @Cause Throwable cause);

    @Message(id = 1083, value = "Ldap-backed realm cannot to obtain not existing identity \"%s\"")
    RealmUnavailableException ldapRealmIdentityNotExists(String identity);

    @Message(id = 1084, value = "Error while consuming results from search. SearchDn [%s], Filter [%s], Filter Args [%s].")
    RuntimeException ldapRealmErrorWhileConsumingResultsFromSearch(String searchDn, String filter, String filterArgs, @Cause Throwable cause);

    @Message(id = 1085, value = "No Ldap-backed realm's persister support credential name \"%s\"")
    RealmUnavailableException ldapRealmsPersisterNotSupportCredentialName(String credentialName);

    @Message(id = 1086, value = "Persisting credential %s with name \"%s\" into Ldap-backed realm failed. Identity dn: \"%s\"")
    RealmUnavailableException ldapRealmCredentialPersistingFailed(String credential, String credentialName, String dn, @Cause Throwable cause);

    @Message(id = 1087, value = "Clearing credentials from Ldap-backed realm failed. Identity dn: \"%s\"")
    RealmUnavailableException ldapRealmCredentialClearingFailed(String dn, @Cause Throwable cause);

    @Message(id = 1088, value = "Attempting to run as \"%s\" authorization operation failed")
    AuthorizationFailureException runAsAuthorizationFailed(@Param Principal principal, Principal targetPrincipal, @Cause Throwable cause);

    @Message(id = 1089, value = "Attempting to run as \"%s\" authorization check failed (permission denied)")
    AuthorizationCheckException unauthorizedRunAs(@Param Principal principal, Principal runAsPrincipal, @Param RunAsPrincipalPermission permission);

    @Message(id = 1090, value = "Unknown LDAP password scheme")
    InvalidKeySpecException unknownLdapPasswordScheme();

<<<<<<< HEAD
    @LogMessage(level = WARN)
    @Message(id = 1091, value = "Post-association peer context action failed")
    void postAssociationFailed(@Cause Throwable cause);
=======
    @Message(id = 1091, value = "Invalid mechanism realm selection \"%s\"")
    IllegalArgumentException invalidMechRealmSelection(String realmName);

    @Message(id = 1092, value = "Mechanism realm was already selected")
    IllegalStateException mechRealmAlreadySelected();
>>>>>>> 455a42be

    /* keystore package */

    @Message(id = 2001, value = "Invalid key store entry password for alias \"%s\"")
    UnrecoverableKeyException invalidKeyStoreEntryPassword(String alias);

    @Message(id = 2002, value = "Invalid key store entry type for alias \"%s\" (expected %s, got %s)")
    KeyStoreException invalidKeyStoreEntryType(String alias, Class<?> expectedClass, Class<?> actualClass);

    @Message(id = 2003, value = "Key store key for alias \"%s\" cannot be protected")
    KeyStoreException keyCannotBeProtected(String alias);

    @Message(id = 2004, value = "Key store failed to translate password for alias \"%s\"")
    IOException keyStoreFailedToTranslate(String alias, @Cause Throwable cause);

    @Message(id = 2005, value = "Key store failed to identify a suitable algorithm for alias \"%s\"")
    NoSuchAlgorithmException noAlgorithmForPassword(String alias);

    @Message(id = 2006, value = "Unexpected whitespace in password file")
    IOException unexpectedWhitespaceInPasswordFile();

    @Message(id = 2007, value = "Unexpected end of file")
    EOFException unexpectedEof();

    @Message(id = 2008, value = "A reversible load is not possible until the KeyStore has first been initialized")
    IllegalStateException reversibleLoadNotPossible();

    @Message(id = 2009, value = "Unable to create a new KeyStore instance")
    IOException unableToCreateKeyStore(@Cause Exception cause);

    @Message(id = 2010, value = "Unknown key store specified")
    IllegalArgumentException unknownKeyStoreSpecified();

    @Message(id = 2011, value = "Failed to load keystore data")
    KeyStoreException failedToLoadKeyStoreData(@Cause Throwable cause);

    @Message(id = 2012, value = "Secret keys not supported")
    KeyStoreException secretKeysNotSupported();

    @Message(id = 2013, value = "Direct key storage not supported")
    KeyStoreException directKeyStorageNotSupported();

    @Message(id = 2014, value = "Only password storage is supported")
    KeyStoreException onlyPasswordStorageIsSupported();

    /* util package */

    @Message(id = 3001, value = "Unexpected padding")
    DecodeException unexpectedPadding();

    @Message(id = 3002, value = "Expected padding")
    DecodeException expectedPadding();

    @Message(id = 3003, value = "Incomplete decode")
    DecodeException incompleteDecode();

    @Message(id = 3004, value = "Expected %d padding characters")
    DecodeException expectedPaddingCharacters(int numExpected);

    @Message(id = 3005, value = "Invalid base 32 character")
    DecodeException invalidBase32Character();

    @Message(id = 3006, value = "Expected an even number of hex characters")
    DecodeException expectedEvenNumberOfHexCharacters();

    @Message(id = 3007, value = "Invalid hex character")
    DecodeException invalidHexCharacter();

    @Message(id = 3008, value = "Expected two padding characters")
    DecodeException expectedTwoPaddingCharacters();

    @Message(id = 3009, value = "Invalid base 64 character")
    DecodeException invalidBase64Character();

    /* ssl package */

    @Message(id = 4001, value = "No algorithm found matching TLS/SSL protocol selection criteria")
    NoSuchAlgorithmException noAlgorithmForSslProtocol();

    @Message(id = 4002, value = "Empty certificate chain is not trusted")
    CertificateException emptyChainNotTrusted();

    @Message(id = 4003, value = "Certificate not trusted due to realm failure for principal %s")
    CertificateException notTrustedRealmProblem(@Cause RealmUnavailableException e, Principal principal);

    @Message(id = 4004, value = "Credential validation failed; certificate is not trusted for principal %s")
    CertificateException notTrusted(Principal principal);

    @Message(id = 4005, value = "No default trust manager available")
    NoSuchAlgorithmException noDefaultTrustManager();

    @Message(id = 4006, value = "No host for SSL connection")
    SSLHandshakeException noHostForSslConnection();

    @Message(id = 4007, value = "SSL channel is closed")
    SSLException sslClosed();

    @Message(id = 4008, value = "Initial SSL/TLS data is not a handshake record")
    SSLHandshakeException notHandshakeRecord();

    @Message(id = 4009, value = "Initial SSL/TLS handshake record is invalid")
    SSLHandshakeException invalidHandshakeRecord();

    @Message(id = 4010, value = "Initial SSL/TLS handshake spans multiple records")
    SSLHandshakeException multiRecordSSLHandshake();

    @Message(id = 4011, value = "Expected \"client hello\" record")
    SSLHandshakeException expectedClientHello();

    @Message(id = 4012, value = "Unsupported SSL/TLS record")
    SSLHandshakeException unsupportedSslRecord();

    @Message(id = 4013, value = "Invalid SNI extension")
    SSLProtocolException invalidSniExt();

    @Message(id = 4014, value = "Not enough data in record to fill declared item size")
    SSLProtocolException notEnoughData();

    @Message(id = 4015, value = "Empty host name in SNI record data")
    SSLProtocolException emptyHostNameSni();

    @Message(id = 4016, value = "Duplicated SNI server name of type %d")
    SSLProtocolException duplicatedSniServerName(int type);

    @Message(id = 4017, value = "Unknown authentication name \"%s\"")
    IllegalArgumentException unknownAuthenticationName(String name);

    @Message(id = 4018, value = "Unknown encryption name \"%s\"")
    IllegalArgumentException unknownEncryptionName(String name);

    @Message(id = 4019, value = "Unknown key exchange name \"%s\"")
    IllegalArgumentException unknownKeyExchangeName(String name);

    @Message(id = 4020, value = "Mechanism \"%s\" not supported by transformation mapper")
    IllegalArgumentException mechanismNotSupported(String mechanism);

    @Message(id = 4021, value = "Invalid index %d")
    IndexOutOfBoundsException invalidIndex(int index);

    @Message(id = 4022, value = "Invalid socket address type for URI")
    IllegalArgumentException invalidSocketAddressTypeForUri();

    @Message(id = 4023, value = "Too large")
    IllegalStateException tooLarge();

    /* mechanism package */

    @Message(id = 5001, value = "[%s] Authentication mechanism exchange received a message after authentication was already complete")
    AuthenticationMechanismException mechMessageAfterComplete(String mechName);

    @Message(id = 5002, value = "[%s] Authentication mechanism user name contains an invalid or disallowed character")
    AuthenticationMechanismException mechUserNameContainsInvalidCharacter(String mechName);

    // 5003

    @Message(id = 5004, value = "[%s] Authentication mechanism authorization failed")
    AuthenticationMechanismException mechAuthorizationFailed(String mechName, @Cause Throwable cause);

    @Message(id = 5005, value = "[%s] Authentication mechanism authentication is not yet complete")
    IllegalStateException mechAuthenticationNotComplete(String mechName);

    @Message(id = 5006, value = "[%s] Authentication mechanism does not support security layer (wrapping/unwrapping)")
    AuthenticationMechanismException mechNoSecurityLayer(String mechName);

    @Message(id = 5007, value = "[%s] Invalid authentication mechanism negotiation message received")
    AuthenticationMechanismException mechInvalidMessageReceived(String mechName);

    @Message(id = 5008, value = "[%s] No authentication mechanism login name was given")
    AuthenticationMechanismException mechNoLoginNameGiven(String mechName);

    @Message(id = 5009, value = "[%s] No authentication mechanism password was given")
    AuthenticationMechanismException mechNoPasswordGiven(String mechName);

    @Message(id = 5010, value = "[%s] Authentication mechanism authentication failed due to one or more malformed fields")
    AuthenticationMechanismException mechMalformedFields(String mechName, @Cause IllegalArgumentException ex);

    @Message(id = 5011, value = "[%s] Authentication mechanism message is too long")
    AuthenticationMechanismException mechMessageTooLong(String mechName);

    @Message(id = 5012, value = "[%s] Authentication mechanism server-side authentication failed")
    AuthenticationMechanismException mechServerSideAuthenticationFailed(String mechName, @Cause Exception e);

    @Message(id = 5013, value = "[%s] Authentication mechanism password not verified")
    AuthenticationMechanismException mechPasswordNotVerified(String mechName);

    @Message(id = 5014, value = "[%s] Authentication mechanism authorization failed: \"%s\" running as \"%s\"")
    AuthenticationMechanismException mechAuthorizationFailed(String mechName, String userName, String authorizationId);

    @Message(id = 5015, value = "Unexpected character U+%04x at offset %d of mechanism selection string \"%s\"")
    IllegalArgumentException mechSelectorUnexpectedChar(int codePoint, int offset, String string);

    @Message(id = 5016, value = "Unrecognized token \"%s\" in mechanism selection string \"%s\"")
    IllegalArgumentException mechSelectorUnknownToken(String word, String string);

    @Message(id = 5017, value = "Token \"%s\" not allowed at offset %d of mechanism selection string \"%s\"")
    IllegalArgumentException mechSelectorTokenNotAllowed(String token, int offset, String string);

    @Message(id = 5018, value = "[%s] Channel binding data changed")
    AuthenticationMechanismException mechChannelBindingChanged(String mechName);

    @Message(id = 5019, value = "[%s] Proxied SASL authentication failed")
    SaslException saslProxyAuthenticationFailed(String mechName);

    // 5020

    // 5021

    @Message(id = 5022, value = "[%s] Initial challenge must be empty")
    AuthenticationMechanismException mechInitialChallengeMustBeEmpty(String mechName);

    @Message(id = 5023, value = "[%s] Unable to set channel binding")
    AuthenticationMechanismException mechUnableToSetChannelBinding(String mechName, @Cause Exception e);

    @Message(id = 5024, value = "Failed to determine channel binding status")
    AuthenticationMechanismException mechFailedToDetermineChannelBindingStatus(@Cause Exception e);

    @Message(id = 5025, value = "[%s] Mutual authentication not enabled")
    AuthenticationMechanismException mechMutualAuthenticationNotEnabled(String mechName);

    @Message(id = 5026, value = "[%s] Unable to map SASL mechanism name to a GSS-API OID")
    AuthenticationMechanismException mechMechanismToOidMappingFailed(String mechName, @Cause Exception e);

    @Message(id = 5027, value = "[%s] Unable to dispose of GSSContext")
    AuthenticationMechanismException mechUnableToDisposeGssContext(String mechName, @Cause Exception e);

    @Message(id = 5028, value = "[%s] Unable to create name for acceptor")
    AuthenticationMechanismException mechUnableToCreateNameForAcceptor(String mechName, @Cause Exception e);

    @Message(id = 5029, value = "[%s] Unable to create GSSContext")
    AuthenticationMechanismException mechUnableToCreateGssContext(String mechName, @Cause Exception e);

    @Message(id = 5030, value = "[%s] Unable to set GSSContext request flags")
    AuthenticationMechanismException mechUnableToSetGssContextRequestFlags(String mechName, @Cause Exception e);

    @Message(id = 5031, value = "[%s] Unable to accept SASL client message")
    AuthenticationMechanismException mechUnableToAcceptClientMessage(String mechName, @Cause Exception e);

    @Message(id = 5032, value = "[%s] GSS-API mechanism mismatch between SASL client and server")
    AuthenticationMechanismException mechGssApiMechanismMismatch(String mechName);

    @Message(id = 5033, value = "[%s] Channel binding not supported for this SASL mechanism")
    AuthenticationMechanismException mechChannelBindingNotSupported(String mechName);

    @Message(id = 5034, value = "[%s] Channel binding type mismatch between SASL client and server")
    AuthenticationMechanismException mechChannelBindingTypeMismatch(String mechName);

    @Message(id = 5035, value = "[%s] Channel binding not provided by client")
    AuthenticationMechanismException mechChannelBindingNotProvided(String mechName);

    @Message(id = 5036, value = "[%s] Unable to determine peer name")
    AuthenticationMechanismException mechUnableToDeterminePeerName(String mechName, @Cause Exception e);

    @Message(id = 5037, value = "[%s] Authentication mechanism client refuses to initiate authentication")
    AuthenticationMechanismException mechClientRefusesToInitiateAuthentication(String mechName);

    @Message(id = 5038, value = "[%s] Nonces do not match")
    AuthenticationMechanismException mechNoncesDoNotMatch(String mechName);

    @Message(id = 5039, value = "[%s] Server nonce is too short")
    AuthenticationMechanismException mechServerNonceIsTooShort(String mechName);

    @Message(id = 5040, value = "[%s] Iteration count %d is below the minimum of %d")
    AuthenticationMechanismException mechIterationCountIsTooLow(String mechName, int iterationCount, int minimumIterationCount);

    @Message(id = 5041, value = "[%s] Iteration count %d is above the maximum of %d")
    AuthenticationMechanismException mechIterationCountIsTooHigh(String mechName, int iterationCount, int maximumIterationCount);

    @Message(id = 5042, value = "[%s] Extensions unsupported")
    AuthenticationMechanismException mechExtensionsUnsupported(String mechName);

    @Message(id = 5043, value = "[%s] Invalid server message")
    AuthenticationMechanismException mechInvalidServerMessage(String mechName);

    @Message(id = 5044, value = "[%s] Invalid server message")
    AuthenticationMechanismException mechInvalidServerMessageWithCause(String mechName, @Cause Throwable cause);

    @Message(id = 5045, value = "[%s] Invalid client message")
    AuthenticationMechanismException mechInvalidClientMessage(String mechName);

    @Message(id = 5046, value = "[%s] Invalid client message")
    AuthenticationMechanismException mechInvalidClientMessageWithCause(String mechName, @Cause Throwable cause);

    @Message(id = 5047, value = "[%s] Authentication mechanism message is for mismatched mechanism \"%s\"")
    AuthenticationMechanismException mechUnmatchedMechanism(String mechName, String otherMechName);

    @Message(id = 5048, value = "[%s] Server rejected authentication")
    AuthenticationMechanismException mechServerRejectedAuthentication(String mechName);

    @Message(id = 5049, value = "[%s] Server authenticity cannot be verified")
    AuthenticationMechanismException mechServerAuthenticityCannotBeVerified(String mechName);

    @Message(id = 5050, value = "[%s] Callback handler does not support user name")
    AuthenticationMechanismException mechCallbackHandlerDoesNotSupportUserName(String mechName, @Cause Throwable cause);

    @Message(id = 5051, value = "[%s] Callback handler does not support credential acquisition")
    AuthenticationMechanismException mechCallbackHandlerDoesNotSupportCredentialAcquisition(String mechName, @Cause Throwable cause);

    @Message(id = 5052, value = "[%s] Callback handler does not support authorization")
    AuthenticationMechanismException mechAuthorizationUnsupported(String mechName, @Cause Throwable cause);

    @Message(id = 5053, value = "[%s] Callback handler failed for unknown reason")
    AuthenticationMechanismException mechCallbackHandlerFailedForUnknownReason(String mechName, @Cause Throwable cause);

    @Message(id = 5054, value = "[%s] Salt must be specified")
    AuthenticationMechanismException mechSaltMustBeSpecified(String mechName);

    @Message(id = 5055, value = "[%s] Authentication rejected (invalid proof)")
    AuthenticationMechanismException mechAuthenticationRejectedInvalidProof(String mechName);

    @Message(id = 5056, value = "[%s] Client sent extra message")
    AuthenticationMechanismException mechClientSentExtraMessage(String mechName);

    @Message(id = 5057, value = "[%s] Server sent extra message")
    AuthenticationMechanismException mechServerSentExtraMessage(String mechName);

    @Message(id = 5058, value = "[%s] Authentication failed")
    AuthenticationMechanismException mechAuthenticationFailed(String mechName);

    @Message(id = 5059, value = "[%s] Invalid MAC initialization key")
    AuthenticationMechanismException mechInvalidMacInitializationKey(String mechName);

    @Message(id = 5060, value = "Empty number")
    NumberFormatException emptyNumber();

    @Message(id = 5061, value = "Invalid numeric character")
    NumberFormatException invalidNumericCharacter();

    @Message(id = 5062, value = "Too big number")
    NumberFormatException tooBigNumber();

    @Message(id = 5063, value = "[%s] Cannot get clear password from two way password")
    AuthenticationMechanismException mechCannotGetTwoWayPasswordChars(String mechName, @Cause Throwable cause);

    @Message(id = 5064, value = "[%s] Hashing algorithm not supported")
    AuthenticationMechanismException mechMacAlgorithmNotSupported(String mechName, @Cause Throwable cause);

    @Message(id = 5065, value = "[%s] keyword cannot be empty")
    AuthenticationMechanismException mechKeywordCannotBeEmpty(String mechName);

    @Message(id = 5066, value = "[%s] No value found for keyword: %s")
    AuthenticationMechanismException mechNoValueFoundForKeyword(String mechName, String keyword);

    @Message(id = 5067, value = "[%s] '=' expected after keyword: %s")
    AuthenticationMechanismException mechKeywordNotFollowedByEqual(String mechName, String keyword);

    @Message(id = 5068, value = "[%s] Unmatched quote found for value: %s")
    AuthenticationMechanismException mechUnmatchedQuoteFoundForValue(String mechName, String value);

    @Message(id = 5069, value = "[%s] Expecting comma or linear whitespace after quoted string: %s")
    AuthenticationMechanismException mechExpectingCommaOrLinearWhitespaceAfterQuoted(String mechName, String value);

    @Message(id = 5070, value = "[%s] MessageType must equal to %d, but it is %d")
    AuthenticationMechanismException mechMessageTypeMustEqual(String mechName, int expected, int actual);

    @Message(id = 5071, value = "[%s] Bad sequence number while unwrapping: expected %d, but %d received")
    AuthenticationMechanismException mechBadSequenceNumberWhileUnwrapping(String mechName, int expected, int actual);

    @Message(id = 5072, value = "[%s] Problem during crypt")
    AuthenticationMechanismException mechProblemDuringCrypt(String mechName, @Cause Throwable cause);

    @Message(id = 5073, value = "[%s] Problem during decrypt")
    AuthenticationMechanismException mechProblemDuringDecrypt(String mechName, @Cause Throwable cause);

    @Message(id = 5074, value = "[%s] Unknown cipher \"%s\"")
    AuthenticationMechanismException mechUnknownCipher(String mechName, String cipher);

    @Message(id = 5075, value = "[%s] Authorization ID changed unexpectedly")
    AuthenticationMechanismException mechAuthorizationIdChanged(String mechName);

    @Message(id = 5076, value = "[%s] Problem getting required cipher. Check your transformation mapper settings.")
    AuthenticationMechanismException mechProblemGettingRequiredCipher(String mechName, @Cause Throwable cause);

    @Message(id = 5077, value = "[%s] No common protection layer between client and server")
    AuthenticationMechanismException mechNoCommonProtectionLayer(String mechName);

    @Message(id = 5078, value = "[%s] No common cipher between client and server")
    AuthenticationMechanismException mechNoCommonCipher(String mechName);

    @Message(id = 5079, value = "[%s] No ciphers offered by server")
    AuthenticationMechanismException mechNoCiphersOfferedByServer(String mechName);

    @Message(id = 5080, value = "[%s] Callback handler not provided user name")
    AuthenticationMechanismException mechNotProvidedUserName(String mechName);

    @Message(id = 5081, value = "[%s] Callback handler not provided pre-digested password")
    AuthenticationMechanismException mechNotProvidedPreDigested(String mechName);

    @Message(id = 5082, value = "[%s] Callback handler not provided clear password")
    AuthenticationMechanismException mechNotProvidedClearPassword(String mechName);

    @Message(id = 5083, value = "[%s] Missing \"%s\" directive")
    AuthenticationMechanismException mechMissingDirective(String mechName, String directive);

    @Message(id = 5084, value = "[%s] nonce-count must equal to %d, but it is %d")
    AuthenticationMechanismException mechNonceCountMustEqual(String mechName, int expected, int actual);

    @Message(id = 5085, value = "[%s] Server is set to not support %s charset")
    AuthenticationMechanismException mechUnsupportedCharset(String mechName, String charset);

    @Message(id = 5086, value = "[%s] Charset can be only \"utf-8\" or unspecified (to use ISO 8859-1)")
    AuthenticationMechanismException mechUnknownCharset(String mechName);

    @Message(id = 5087, value = "[%s] Client selected realm not offered by server (%s)")
    AuthenticationMechanismException mechDisallowedClientRealm(String mechName, String clientRealm);

    @Message(id = 5088, value = "[%s] Mismatched digest-uri \"%s\" Expected: \"%s\"")
    AuthenticationMechanismException mechMismatchedWrongDigestUri(String mechName, String actual, String expected);

    @Message(id = 5089, value = "[%s] Unexpected qop value: \"%s\"")
    AuthenticationMechanismException mechUnexpectedQop(String mechName, String qop);

    @Message(id = 5090, value = "[%s] Wrapping is not configured")
    IllegalStateException wrappingNotConfigured(String mechName);

    @Message(id = 5091, value = "[%s] Authentication name string is too long")
    AuthenticationMechanismException mechAuthenticationNameTooLong(String mechName);

    @Message(id = 5092, value = "[%s] Authentication name is empty")
    AuthenticationMechanismException mechAuthenticationNameIsEmpty(String mechName);

    @Message(id = 5093, value = "[%s] Authorization for anonymous access is denied")
    AuthenticationMechanismException mechAnonymousAuthorizationDenied(String mechName);

    @Message(id = 5094, value = "Required padded length (%d) is less than length of conversion result (%d)")
    IllegalArgumentException requiredNegativePadding(int totalLength, int hexLength);

    @Message(id = 5095, value = "Invalid key provided for Digest HMAC computing")
    AuthenticationMechanismException mechInvalidKeyForDigestHMAC();

    @Message(id = 5096, value = "Unable to read certificate from URL \"%s\"")
    IOException asnUnableToReadCertificateFromUrl(String url, @Cause Throwable cause);

    @Message(id = 5097, value = "Unable to determine subject name from X.509 certificate")
    IllegalStateException unableToDetermineSubjectName(@Cause Throwable cause);

    @Message(id = 5098, value = "[%s] Unable to verify client signature")
    AuthenticationMechanismException mechUnableToVerifyClientSignature(String mechName, @Cause Throwable cause);

    @Message(id = 5099, value = "[%s] Unable to verify server signature")
    AuthenticationMechanismException mechUnableToVerifyServerSignature(String mechName, @Cause Throwable cause);

    @Message(id = 5100, value = "[%s] Unable to obtain other side certificate from URL \"%s\"")
    AuthenticationMechanismException mechUnableToObtainServerCertificate(String mechName, String url, @Cause Throwable cause);

    @Message(id = 5101, value = "[%s] Callback handler not provided URL of server certificate")
    AuthenticationMechanismException mechCallbackHandlerNotProvidedServerCertificate(String mechName);

    @Message(id = 5102, value = "[%s] Callback handler not provided URL of client certificate")
    AuthenticationMechanismException mechCallbackHandlerNotProvidedClientCertificate(String mechName);

    @Message(id = 5103, value = "[%s] Server identifier mismatch")
    AuthenticationMechanismException mechServerIdentifierMismatch(String mechName);

    @Message(id = 5104, value = "[%s] Client identifier mismatch")
    AuthenticationMechanismException mechClientIdentifierMismatch(String mechName);

    @Message(id = 5105, value = "[%s] Unable to determine client name")
    AuthenticationMechanismException mechUnableToDetermineClientName(String mechName, @Cause Throwable cause);

    @Message(id = 5106, value = "[%s] Callback handler not provided private key")
    AuthenticationMechanismException mechCallbackHandlerNotProvidedPrivateKey(String mechName);

    @Message(id = 5107, value = "[%s] Unable to create signature")
    AuthenticationMechanismException mechUnableToCreateSignature(String mechName, @Cause Throwable cause);

    @Message(id = 5108, value = "[%s] Unable to create response token")
    AuthenticationMechanismException mechUnableToCreateResponseToken(String mechName, @Cause Throwable cause);

    @Message(id = 5109, value = "[%s] Unable to create response token")
    AuthenticationMechanismException mechUnableToCreateResponseTokenWithCause(String mechName, @Cause Throwable cause);

    @Message(id = 5110, value = "Invalid value for trusted authority type; expected a value between 0 and 4 (inclusive)")
    IllegalArgumentException invalidValueForTrustedAuthorityType();

    @Message(id = 5111, value = "Invalid value for a general name type; expected a value between 0 and 8 (inclusive)")
    IllegalArgumentException invalidValueForGeneralNameType();

    @Message(id = 5112, value = "Getting authentication mechanisms supported by GSS-API failed")
    AuthenticationMechanismException mechGettingSupportedMechanismsFailed(@Cause Throwable cause);

    @Message(id = 5113, value = "Unable to initialize OID of Kerberos V5")
    RuntimeException unableToInitialiseOid(@Cause Throwable cause);

    @Message(id = 5114, value = "[%s] Receive buffer requested '%d' is greater than supported maximum '%d'")
    AuthenticationMechanismException mechReceiveBufferIsGreaterThanMaximum(String mechName, int requested, int maximum);

    @Message(id = 5115, value = "[%s] Unable to wrap message")
    AuthenticationMechanismException mechUnableToWrapMessage(String mechName, @Cause Throwable cause);

    @Message(id = 5116, value = "[%s] Unable to unwrap message")
    AuthenticationMechanismException mechUnableToUnwrapMessage(String mechName, @Cause Throwable cause);

    @Message(id = 5117, value = "[%s] Unable to unwrap security layer negotiation message")
    AuthenticationMechanismException mechUnableToUnwrapSecurityLayerNegotiationMessage(String mechName, @Cause Throwable cause);

    @Message(id = 5118, value = "[%s] Invalid message of length %d on unwrapping")
    AuthenticationMechanismException mechInvalidMessageOnUnwrapping(String mechName, int length);

    @Message(id = 5119, value = "[%s] Negotiated mechanism was not Kerberos V5")
    AuthenticationMechanismException mechNegotiatedMechanismWasNotKerberosV5(String mechName);

    @Message(id = 5120, value = "[%s] Insufficient levels of protection available for supported security layers")
    AuthenticationMechanismException mechInsufficientQopsAvailable(String mechName);

    @Message(id = 5121, value = "[%s] Unable to generate security layer challenge")
    AuthenticationMechanismException mechUnableToGenerateChallenge(String mechName, @Cause Throwable cause);

    @Message(id = 5122, value = "[%s] Client selected a security layer that was not offered by server")
    AuthenticationMechanismException mechSelectedUnofferedQop(String mechName);

    @Message(id = 5123, value = "[%s] No security layer selected but message length received")
    AuthenticationMechanismException mechNoSecurityLayerButLengthReceived(String mechName);

    @Message(id = 5124, value = "[%s] Unable to get maximum size of message before wrap")
    AuthenticationMechanismException mechUnableToGetMaximumSizeOfMessage(String mechName, @Cause Throwable cause);

    @Message(id = 5125, value = "[%s] Unable to handle response from server")
    AuthenticationMechanismException mechUnableToHandleResponseFromServer(String mechName, @Cause Throwable cause);

    @Message(id = 5126, value = "[%s] Bad length of message for negotiating security layer")
    AuthenticationMechanismException mechBadLengthOfMessageForNegotiatingSecurityLayer(String mechName);

    @Message(id = 5127, value = "[%s] No security layer supported by server but maximum message size received: \"%d\"")
    AuthenticationMechanismException mechReceivedMaxMessageSizeWhenNoSecurityLayer(String mechName, int length);

    @Message(id = 5128, value = "[%s] Failed to read challenge file")
    AuthenticationMechanismException mechFailedToReadChallengeFile(String mechName, @Cause Throwable cause);

    @Message(id = 5129, value = "[%s] Failed to create challenge file")
    AuthenticationMechanismException mechFailedToCreateChallengeFile(String mechName, @Cause Throwable cause);

    @Message(id = 5130, value = "Invalid non-ASCII space \"0x%X\"")
    IllegalArgumentException invalidNonAsciiSpace(int input);

    @Message(id = 5131, value = "Invalid ASCII control \"0x%X\"")
    IllegalArgumentException invalidAsciiControl(int input);

    @Message(id = 5132, value = "Invalid non-ASCII control \"0x%X\"")
    IllegalArgumentException invalidNonAsciiControl(int input);

    @Message(id = 5133, value = "Invalid private use character \"0x%X\"")
    IllegalArgumentException invalidPrivateUseCharacter(int input);

    @Message(id = 5134, value = "Invalid non-character code point \"0x%X\"")
    IllegalArgumentException invalidNonCharacterCodePoint(int input);

    @Message(id = 5135, value = "Invalid surrogate code point \"0x%X\"")
    IllegalArgumentException invalidSurrogateCodePoint(int input);

    @Message(id = 5136, value = "Invalid plain text code point \"0x%X\"")
    IllegalArgumentException invalidPlainTextCodePoint(int input);

    @Message(id = 5137, value = "Invalid non-canonical code point \"0x%X\"")
    IllegalArgumentException invalidNonCanonicalCodePoint(int input);

    @Message(id = 5138, value = "Invalid control character \"0x%X\"")
    IllegalArgumentException invalidControlCharacter(int input);

    @Message(id = 5139, value = "Invalid tagging character \"0x%X\"")
    IllegalArgumentException invalidTaggingCharacter(int input);

    @Message(id = 5140, value = "Unassigned code point \"0x%X\"")
    IllegalArgumentException unassignedCodePoint(int input);

    @Message(id = 5141, value = "Invalid surrogate pair (high at end of string) \"0x%X\"")
    IllegalArgumentException invalidSurrogatePairHightAtEnd(char input);

    @Message(id = 5142, value = "Invalid surrogate pair (second is not low) \"0x%X 0x%X\"")
    IllegalArgumentException invalidSurrogatePairSecondIsNotLow(char high, char low);

    @Message(id = 5143, value = "Invalid surrogate pair (low without high) \"0x%X\"")
    IllegalArgumentException invalidSurrogatePairLowWithoutHigh(char low);

    @Message(id = 5144, value = "Invalid code point \"0x%X\"")
    IllegalArgumentException invalidCodePoint(int input);

    @Message(id = 5145, value = "Disallowed R/AL directionality character in L string")
    IllegalArgumentException disallowedRalDirectionalityInL();

    @Message(id = 5146, value = "Disallowed L directionality character in R/AL string")
    IllegalArgumentException disallowedLDirectionalityInRal();

    @Message(id = 5147, value = "Missing trailing R/AL directionality character")
    IllegalArgumentException missingTrailingRal();

    @Message(id = 5148, value = "Invalid escape sequence")
    IllegalArgumentException invalidEscapeSequence();

    @Message(id = 5149, value = "[%s] Authentication name changed unexpectedly")
    AuthenticationMechanismException mechAuthenticationNameChanged(String mechName);

    @Message(id = 5150, value = "[%s] Authentication mechanism authorization ID is too long")
    AuthenticationMechanismException mechAuthorizationIdTooLong(String mechName);

    @Message(id = 5151, value = "Invalid OTP algorithm \"%s\"")
    AuthenticationMechanismException mechInvalidOTPAlgorithm(String algorithm);

    @Message(id = 5152, value = "Invalid OTP response type")
    AuthenticationMechanismException mechInvalidOTPResponseType();

    @Message(id = 5153, value = "[%s] Incorrect parity in SASL client message")
    AuthenticationMechanismException mechIncorrectParity(String mechName);

    @Message(id = 5154, value = "[%s] Invalid character in seed")
    AuthenticationMechanismException mechInvalidCharacterInSeed(String mechName);

    @Message(id = 5155, value = "Invalid OTP seed, must be between 1 and 16 characters long")
    AuthenticationMechanismException mechInvalidOTPSeed();

    @Message(id = 5156, value = "Invalid OTP pass phrase, must be between 10 and 63 characters long")
    AuthenticationMechanismException mechInvalidOTPPassPhrase();

    @Message(id = 5157, value = "Invalid OTP sequence number")
    AuthenticationMechanismException mechInvalidOTPSequenceNumber();

    @Message(id = 5158, value = "Invalid OTP")
    AuthenticationMechanismException mechInvalidOTP();

    @Message(id = 5159, value = "OTP pass phrase and seed must not match")
    AuthenticationMechanismException mechOTPPassPhraseAndSeedMustNotMatch();

    @Message(id = 5160, value = "Invalid OTP alternate dictionary")
    AuthenticationMechanismException mechInvalidOTPAlternateDictionary();

    @Message(id = 5161, value = "[%s] Unable to retrieve password for \"%s\"")
    AuthenticationMechanismException mechUnableToRetrievePassword(String mechName, String userName);

    @Message(id = 5162, value = "[%s] Unable to update password for \"%s\"")
    AuthenticationMechanismException mechUnableToUpdatePassword(String mechName, String userName);

    @Message(id = 5163, value = "[%s] Authentication mechanism server timed out")
    AuthenticationMechanismException mechServerTimedOut(String mechName);

    @Message(id = 5164, value = "Multiple simultaneous OTP authentications are not allowed")
    AuthenticationMechanismException mechMultipleSimultaneousOTPAuthenticationsNotAllowed();

    @Message(id = 5165, value = "OTP re-initialization failed")
    AuthenticationMechanismException mechOTPReinitializationFailed(@Cause Throwable cause);

    @Message(id = 5166, value = "[%s] Server rejected authentication")
    ScramServerException scramServerRejectedAuthentication(String mechName, @Param ScramServerErrorCode errorCode);

    /* http package */

    @Message(id = 6000, value = "Response code can not be set at this time.")
    IllegalStateException responseCodeNotNow();

    @Message(id = 6001, value = "An incorrectly formatted '%s'header was encountered.")
    HttpAuthenticationException incorrectlyFormattedHeader(String heanderName);

    @Message(id = 6002, value = "An authentication attempt for user '%s' failed validation using mechanism '%s'.")
    String authenticationFailed(String username, String mechanismName);

    /* asn1 package */

    @Message(id = 7001, value = "Unrecognized encoding algorithm")
    ASN1Exception asnUnrecognisedAlgorithm();

    @Message(id = 7002, value = "Invalid general name type")
    ASN1Exception asnInvalidGeneralNameType();

    @Message(id = 7003, value = "Invalid trusted authority type")
    ASN1Exception asnInvalidTrustedAuthorityType();

    @Message(id = 7004, value = "Unexpected ASN.1 tag encountered")
    ASN1Exception asnUnexpectedTag();

    @Message(id = 7005, value = "Unable to read X.509 certificate data")
    ASN1Exception asnUnableToReadCertificateData(@Cause Throwable cause);

    @Message(id = 7006, value = "Invalid general name for URI type")
    ASN1Exception asnInvalidGeneralNameForUriType(@Cause Throwable cause);

    @Message(id = 7007, value = "Invalid general name for IP address type")
    ASN1Exception asnInvalidGeneralNameForIpAddressType();

    @Message(id = 7008, value = "IP address general name cannot be resolved")
    ASN1Exception asnIpAddressGeneralNameCannotBeResolved(@Cause Throwable cause);

    @Message(id = 7009, value = "No sequence to end")
    IllegalStateException noSequenceToEnd();

    @Message(id = 7010, value = "No set to end")
    IllegalStateException noSetToEnd();

    @Message(id = 7011, value = "No explicitly tagged element to end")
    IllegalStateException noExplicitlyTaggedElementToEnd();

    @Message(id = 7012, value = "Unexpected end of input")
    ASN1Exception asnUnexpectedEndOfInput();

    @Message(id = 7013, value = "Invalid number of unused bits")
    ASN1Exception asnInvalidNumberOfUnusedBits();

    @Message(id = 7014, value = "Non-zero length encountered for null type tag")
    ASN1Exception asnNonZeroLengthForNullTypeTag();

    @Message(id = 7015, value = "Invalid high-tag-number form")
    ASN1Exception asnInvalidHighTagNumberForm();

    @Message(id = 7016, value = "Length encoding exceeds 4 bytes")
    ASN1Exception asnLengthEncodingExceeds4bytes();

    @Message(id = 7017, value = "Invalid OID character")
    ASN1Exception asnInvalidOidCharacter();

    @Message(id = 7018, value = "OID must have at least 2 components")
    ASN1Exception asnOidMustHaveAtLeast2Components();

    @Message(id = 7019, value = "Invalid value for first OID component; expected 0, 1, or 2")
    ASN1Exception asnInvalidValueForFirstOidComponent();

    @Message(id = 7020, value = "Invalid value for second OID component; expected a value between 0 and 39 (inclusive)")
    ASN1Exception asnInvalidValueForSecondOidComponent();

    @Message(id = 7021, value = "Invalid length")
    ASN1Exception asnInvalidLength();

    @Message(id = 7022, value = "Unknown tag type: %d")
    ASN1Exception asnUnknownTagType(int type);

    @Message(id = 7023, value = "Unexpected character byte for printable string")
    ASN1Exception asnUnexpectedCharacterByteForPrintableString();

    /* password package */

    @Message(id = 8001, value = "Unrecognized key spec algorithm")
    InvalidKeySpecException invalidKeySpecUnrecognizedKeySpecAlgorithm();

    @Message(id = 8002, value = "Password spec cannot be rendered as a string")
    InvalidKeySpecException invalidKeySpecPasswordSpecCannotBeRenderedAsString();

    @Message(id = 8003, value = "Unknown crypt string algorithm")
    InvalidKeySpecException invalidKeySpecUnknownCryptStringAlgorithm();

    @Message(id = 8004, value = "Invalid character encountered")
    InvalidKeySpecException invalidKeySpecInvalidCharacterEncountered();

    @Message(id = 8005, value = "No iteration count terminator given")
    InvalidKeySpecException invalidKeySpecNoIterationCountTerminatorGiven();

    @Message(id = 8006, value = "Unexpected end of input string")
    InvalidKeySpecException invalidKeySpecUnexpectedEndOfInputString();

    @Message(id = 8007, value = "No salt terminator given")
    InvalidKeySpecException invalidKeySpecNoSaltTerminatorGiven();

    @Message(id = 8008, value = "Invalid hash length")
    IllegalArgumentException invalidHashLength();

    @Message(id = 8009, value = "Unexpected end of password string")
    InvalidKeySpecException invalidKeySpecUnexpectedEndOfPasswordString();

    @Message(id = 8010, value = "Unexpected end of password string")
    InvalidKeySpecException invalidKeySpecUnexpectedEndOfPasswordStringWithCause(@Cause Throwable cause);

    @Message(id = 8011, value = "Invalid minor version")
    InvalidKeySpecException invalidKeySpecInvalidMinorVersion();

    @Message(id = 8012, value = "Invalid cost: must be a two digit integer")
    InvalidKeySpecException invalidKeySpecCostMustBeTwoDigitInteger();

    @Message(id = 8013, value = "No such MessageDigest algorithm for \"%s\"")
    InvalidKeySpecException invalidKeySpecNoSuchMessageDigestAlgorithm(String algorithm);

    @Message(id = 8014, value = "No such MessageDigest algorithm for \"%s\"")
    InvalidKeyException invalidKeyNoSuchMessageDigestAlgorithm(String algorithm);

    @Message(id = 8015, value = "Cannot verify password")
    InvalidKeyException invalidKeyCannotVerifyPassword(@Cause Throwable cause);

    @Message(id = 8016, value = "DES crypt password hash must be %d bytes")
    InvalidKeySpecException invalidKeySpecDesCryptPasswordHashMustBeBytes(int bytes);

    @Message(id = 8017, value = "DES crypt password hash must be %d bytes")
    InvalidKeyException invalidKeyDesCryptPasswordHashMustBeBytes(int bytes);

    @Message(id = 8018, value = "Salt must be %d bytes (%d bits)")
    InvalidParameterSpecException invalidParameterSpecSaltMustBeBytesBits(int bytes, int bits);

    @Message(id = 8019, value = "Unsupported parameter spec")
    InvalidParameterSpecException invalidParameterSpecUnsupportedParameterSpec();

    @Message(id = 8020, value = "Invalid number of rounds. Must be an integer between %d and %d, inclusive")
    IllegalArgumentException invalidNumberOfRoundsMustBeIntBetween(int min, int max);

    @Message(id = 8021, value = "Invalid salt: must be %d bytes long")
    IllegalArgumentException invalidSaltMustBeBytesLong(int length);

    @Message(id = 8022, value = "BSD DES crypt password hash must be %d bytes")
    InvalidKeySpecException invalidKeySpecBsdDesCryptPasswordHashMustBeBytes(int bytes);

    @Message(id = 8023, value = "Salt must be %d bytes")
    InvalidParameterSpecException invalidParameterSpecSaltMustBeBytes(int bytes);

    @Message(id = 8024, value = "BSD DES crypt password hash must be %d bytes")
    InvalidKeyException invalidKeyBsdDesCryptPasswordHashMustBeBytes(int bytes);

    @Message(id = 8025, value = "Expected to get a \"%s\" as spec, got \"%s\"")
    InvalidKeySpecException invalidKeySpecExpectedSpecGotSpec(String expected, String got);

    @Message(id = 8026, value = "Unknown algorithm or incompatible PasswordSpec")
    InvalidKeySpecException invalidKeySpecUnknownAlgorithmOrIncompatiblePasswordSpec();

    @Message(id = 8027, value = "Unknown password type or algorithm")
    InvalidKeyException invalidKeyUnknownUnknownPasswordTypeOrAlgorithm();

    @Message(id = 8028, value = "Invalid algorithm \"%s\"")
    NoSuchAlgorithmException noSuchAlgorithmInvalidAlgorithm(String algorithm);

    @Message(id = 8029, value = "Could not obtain key spec encoding identifier.")
    IllegalArgumentException couldNotObtainKeySpecEncodingIdentifier();

    /* authz package */

    @LogMessage(level = ERROR)
    @Message(id = 8030, value = "Failed to check permissions for protection domain [%s] and permission [%s].")
    void authzFailedToCheckPermission(ProtectionDomain domain, Permission permission, @Cause Throwable cause);

    @Message(id = 8031, value = "Invalid state [%s] for operation.")
    UnsupportedOperationException authzInvalidStateForOperation(String actualState);

    @Message(id = 8032, value = "Can't link policy configuration [%s] to itself.")
    IllegalArgumentException authzLinkSamePolicyConfiguration(String contextID);

    @Message(id = 8033, value = "ContextID not set. Check if the context id was set using PolicyContext.setContextID.")
    IllegalStateException authzContextIdentifierNotSet();

    @Message(id = 8034, value = "Invalid policy context identifier [%s].")
    IllegalArgumentException authzInvalidPolicyContextIdentifier(String contextID);

    @Message(id = 8035, value = "Could not obtain PolicyConfiguration for contextID [%s].")
    PolicyContextException authzUnableToObtainPolicyConfiguration(String contextId, @Cause Throwable cause);

    @Message(id = 8036, value = "Policy configuration with contextID [%s] is not in service state.")
    IllegalStateException authzPolicyConfigurationNotInService(String contextID);

    @LogMessage(level = ERROR)
    @Message(id = 8037, value = "Could not obtain dynamic permissions.")
    void authzFailedGetDynamicPermissions(@Cause Throwable cause);

    @LogMessage(level = DEBUG)
    @Message(id = 8038, value = "Could not obtain authorized identity.")
    void authzCouldNotObtainSecurityIdentity(@Cause Throwable cause);
}<|MERGE_RESOLUTION|>--- conflicted
+++ resolved
@@ -388,17 +388,15 @@
     @Message(id = 1090, value = "Unknown LDAP password scheme")
     InvalidKeySpecException unknownLdapPasswordScheme();
 
-<<<<<<< HEAD
     @LogMessage(level = WARN)
     @Message(id = 1091, value = "Post-association peer context action failed")
     void postAssociationFailed(@Cause Throwable cause);
-=======
-    @Message(id = 1091, value = "Invalid mechanism realm selection \"%s\"")
+
+    @Message(id = 1092, value = "Invalid mechanism realm selection \"%s\"")
     IllegalArgumentException invalidMechRealmSelection(String realmName);
 
-    @Message(id = 1092, value = "Mechanism realm was already selected")
+    @Message(id = 1093, value = "Mechanism realm was already selected")
     IllegalStateException mechRealmAlreadySelected();
->>>>>>> 455a42be
 
     /* keystore package */
 
