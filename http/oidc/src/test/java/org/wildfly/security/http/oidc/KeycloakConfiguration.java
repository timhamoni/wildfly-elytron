/*
 * JBoss, Home of Professional Open Source.
 * Copyright 2021 Red Hat, Inc., and individual contributors
 * as indicated by the @author tags.
 *
 * Licensed under the Apache License, Version 2.0 (the "License");
 * you may not use this file except in compliance with the License.
 * You may obtain a copy of the License at
 *
 *      http://www.apache.org/licenses/LICENSE-2.0
 *
 *  Unless required by applicable law or agreed to in writing, software
 *  distributed under the License is distributed on an "AS IS" BASIS,
 *  WITHOUT WARRANTIES OR CONDITIONS OF ANY KIND, either express or implied.
 *  See the License for the specific language governing permissions and
 *  limitations under the License.
 */

package org.wildfly.security.http.oidc;

import static org.wildfly.security.http.oidc.OidcBaseTest.TENANT1_REALM;
import static org.wildfly.security.http.oidc.OidcBaseTest.TENANT2_REALM;

import java.util.ArrayList;
import java.util.Arrays;
import java.util.Collections;
import java.util.List;

import org.keycloak.representations.AccessTokenResponse;
import org.keycloak.representations.idm.ClientRepresentation;
import org.keycloak.representations.idm.CredentialRepresentation;
import org.keycloak.representations.idm.RealmRepresentation;
import org.keycloak.representations.idm.RoleRepresentation;
import org.keycloak.representations.idm.RolesRepresentation;
import org.keycloak.representations.idm.UserRepresentation;

import io.restassured.RestAssured;

import static org.wildfly.security.http.oidc.Oidc.OIDC_SCOPE;

/**
 * Keycloak configuration for testing.
 *
 * @author <a href="mailto:fjuma@redhat.com">Farah Juma</a>
 */
public class KeycloakConfiguration {

    private static final String USER_ROLE = "user";
    private static final String ADMIN_ROLE = "admin";
    public static final String ALICE = "alice";
    public static final String ALICE_PASSWORD = "alice123+";
    private static final String BOB = "bob";
    private static final String BOB_PASSWORD = "bob123+";
    public static final String ALLOWED_ORIGIN = "http://somehost";
    public static final boolean EMAIL_VERIFIED = false;

    // the users below are for multi-tenancy tests specifically
    public static final String TENANT1_USER = "tenant1_user";
    public static final String TENANT1_PASSWORD = "tenant1_password";
    public static final String TENANT2_USER = "tenant2_user";
    public static final String TENANT2_PASSWORD = "tenant2_password";
    public static final String CHARLIE = "charlie";
    public static final String CHARLIE_PASSWORD =" charlie123+";
    public static final String DAN = "dan";
    public static final String DAN_PASSWORD =" dan123+";

    /**
     * Configure RealmRepresentation as follows:
     * <ul>
     * <li>Two realm roles ("admin", "user")</li>
     * <li>Two users:<li>
     * <ul>
     * <li>user named alice and password alice123+ with "admin" and "user" role</li>
     * <li>user named bob and password bob123+ with "user" role</li>
     * </ul>
     * </ul>
     */
    public static RealmRepresentation getRealmRepresentation(final String realmName, String clientId, String clientSecret,
                                                             String clientHostName, int clientPort, String clientApp, boolean configureClientScopes) {
        return createRealm(realmName, clientId, clientSecret, clientHostName, clientPort, clientApp, configureClientScopes);
    }

    public static RealmRepresentation getRealmRepresentation(final String realmName, String clientId, String clientSecret,
                                                             String clientHostName, int clientPort, String clientApp, int accessTokenLifespan,
                                                             int ssoSessionMaxLifespan, boolean configureClientScopes, boolean multiTenancyApp) {
        return createRealm(realmName, clientId, clientSecret, clientHostName, clientPort, clientApp, accessTokenLifespan, ssoSessionMaxLifespan, configureClientScopes, multiTenancyApp);
    }

    public static RealmRepresentation getRealmRepresentation(final String realmName, String clientId, String clientSecret,
                                                             String clientHostName, int clientPort, String clientApp,
                                                             boolean directAccessGrantEnabled, String bearerOnlyClientId,
                                                             String corsClientId) {
        return createRealm(realmName, clientId, clientSecret, clientHostName, clientPort, clientApp, directAccessGrantEnabled, bearerOnlyClientId, corsClientId);
    }

    public static String getAdminAccessToken(String authServerUrl) {
        return getAdminAccessToken(authServerUrl, "master", KeycloakContainer.KEYCLOAK_ADMIN_USER,
                KeycloakContainer.KEYCLOAK_ADMIN_PASSWORD, "admin-cli");
    }

    public static String getAdminAccessToken(String authServerUrl, String realmName, String username, String password, String clientId) {
        return RestAssured
                .given()
                .param("grant_type", "password")
                .param("username", username)
                .param("password", password)
                .param("client_id", clientId)
                .when()
                .post(authServerUrl + "/realms/" + realmName + "/protocol/openid-connect/token")
                .as(AccessTokenResponse.class).getToken();
    }

    public static String getAccessToken(String authServerUrl, String realmName, String username, String password, String clientId, String clientSecret) {
        return RestAssured
                .given()
                .param("grant_type", "password")
                .param("username", username)
                .param("password", password)
                .param("client_id", clientId)
                .param("client_secret", clientSecret)
                .when()
                .post(authServerUrl + "/realms/" + realmName + "/protocol/openid-connect/token")
                .as(AccessTokenResponse.class).getToken();
    }

    private static RealmRepresentation createRealm(final String realmName, String clientId, String clientSecret,
                               String clientHostName, int clientPort, String clientApp,
                               boolean directAccessGrantEnabled, String bearerOnlyClientId,
                               String corsClientId) {
       return createRealm(realmName, clientId, clientSecret, clientHostName, clientPort, clientApp, directAccessGrantEnabled, bearerOnlyClientId, corsClientId, false);
    }

    private static RealmRepresentation createRealm(String name, String clientId, String clientSecret,
                                                   String clientHostName, int clientPort, String clientApp, boolean configureClientScopes) {
        return createRealm(name, clientId, clientSecret, clientHostName, clientPort, clientApp, false, null, null, configureClientScopes);
    }

    private static RealmRepresentation createRealm(String name, String clientId, String clientSecret,
                                                   String clientHostName, int clientPort, String clientApp, int accessTokenLifeSpan, int ssoSessionMaxLifespan,
                                                   boolean configureClientScopes, boolean multiTenancyApp) {
        return createRealm(name, clientId, clientSecret, clientHostName, clientPort, clientApp, false, null, null, accessTokenLifeSpan, ssoSessionMaxLifespan, configureClientScopes, multiTenancyApp);
    }

    private static RealmRepresentation createRealm(String name, String clientId, String clientSecret,
                                                   String clientHostName, int clientPort, String clientApp,
                                                   boolean directAccessGrantEnabled, String bearerOnlyClientId,
                                                   String corsClientId, boolean configureClientScopes) {
        return createRealm(name, clientId, clientSecret, clientHostName, clientPort, clientApp, directAccessGrantEnabled, bearerOnlyClientId, corsClientId, 3, 3, configureClientScopes, false);
    }

    private static RealmRepresentation createRealm(String name, String clientId, String clientSecret,
                                                   String clientHostName, int clientPort, String clientApp,
                                                   boolean directAccessGrantEnabled, String bearerOnlyClientId,
                                                   String corsClientId, int accessTokenLifespan, int ssoSessionMaxLifespan,
                                                   boolean configureClientScopes, boolean multiTenancyApp) {
        RealmRepresentation realm = new RealmRepresentation();
        realm.setRealm(name);
        realm.setEnabled(true);
        realm.setUsers(new ArrayList<>());
        realm.setClients(new ArrayList<>());
        realm.setAccessTokenLifespan(accessTokenLifespan);
        realm.setSsoSessionMaxLifespan(ssoSessionMaxLifespan);

        RolesRepresentation roles = new RolesRepresentation();
        List<RoleRepresentation> realmRoles = new ArrayList<>();

        roles.setRealm(realmRoles);
        realm.setRoles(roles);

        realm.getRoles().getRealm().add(new RoleRepresentation("user", null, false));
        realm.getRoles().getRealm().add(new RoleRepresentation("admin", null, false));

        ClientRepresentation webAppClient = createWebAppClient(clientId, clientSecret, clientHostName, clientPort, clientApp, directAccessGrantEnabled, multiTenancyApp);
        if (configureClientScopes) {
            webAppClient.setDefaultClientScopes(Collections.singletonList(OIDC_SCOPE));
            webAppClient.setOptionalClientScopes(Arrays.asList("phone", "email", "profile"));
        }
        realm.getClients().add(webAppClient);

        if (bearerOnlyClientId != null) {
            realm.getClients().add(createBearerOnlyClient(bearerOnlyClientId));
        }

        if (corsClientId != null) {
            realm.getClients().add(createWebAppClient(corsClientId, clientSecret, clientHostName, clientPort, clientApp, directAccessGrantEnabled, ALLOWED_ORIGIN, multiTenancyApp));
        }

        if (name.equals(TENANT1_REALM)) {
            realm.getUsers().add(createUser(TENANT1_USER, TENANT1_PASSWORD, Arrays.asList(USER_ROLE, ADMIN_ROLE)));
            realm.getUsers().add(createUser(CHARLIE, CHARLIE_PASSWORD, Arrays.asList(USER_ROLE, ADMIN_ROLE)));
            realm.getUsers().add(createUser(DAN, DAN_PASSWORD, Arrays.asList(USER_ROLE, ADMIN_ROLE)));
        } else if (name.equals(TENANT2_REALM)) {
            realm.getUsers().add(createUser(TENANT2_USER, TENANT2_PASSWORD, Arrays.asList(USER_ROLE, ADMIN_ROLE)));
            realm.getUsers().add(createUser(CHARLIE, CHARLIE_PASSWORD, Arrays.asList(USER_ROLE, ADMIN_ROLE)));
            realm.getUsers().add(createUser(DAN, DAN_PASSWORD, Arrays.asList(USER_ROLE, ADMIN_ROLE)));
        } else {
            realm.getUsers().add(createUser(ALICE, ALICE_PASSWORD, Arrays.asList(USER_ROLE, ADMIN_ROLE)));
            realm.getUsers().add(createUser(BOB, BOB_PASSWORD, Arrays.asList(USER_ROLE)));
        }
        return realm;
    }

    private static ClientRepresentation createWebAppClient(String clientId, String clientSecret, String clientHostName, int clientPort, String clientApp,
                                                           boolean directAccessGrantEnabled, boolean multiTenancyApp) {
        return createWebAppClient(clientId, clientSecret, clientHostName, clientPort, clientApp, directAccessGrantEnabled, null, multiTenancyApp);
    }

    private static ClientRepresentation createWebAppClient(String clientId, String clientSecret, String clientHostName, int clientPort,
                                                           String clientApp, boolean directAccessGrantEnabled, String allowedOrigin) {
        return createWebAppClient(clientId, clientSecret, clientHostName, clientPort, clientApp, directAccessGrantEnabled, allowedOrigin, false);
    }

    private static ClientRepresentation createWebAppClient(String clientId, String clientSecret, String clientHostName, int clientPort,
                                                           String clientApp, boolean directAccessGrantEnabled, String allowedOrigin, boolean multiTenancyApp) {
        ClientRepresentation client = new ClientRepresentation();
        client.setClientId(clientId);
        client.setPublicClient(false);
        client.setSecret(clientSecret);
        //client.setRedirectUris(Arrays.asList("*"));
        if (multiTenancyApp) {
            client.setRedirectUris(Arrays.asList("http://" + clientHostName + ":" + clientPort + "/" + clientApp + "/*"));
        } else {
            client.setRedirectUris(Arrays.asList("http://" + clientHostName + ":" + clientPort + "/" + clientApp));
        }
        client.setEnabled(true);
        client.setDirectAccessGrantsEnabled(directAccessGrantEnabled);
        if (allowedOrigin != null) {
            client.setWebOrigins(Collections.singletonList(allowedOrigin));
        }
        return client;
    }

    private static ClientRepresentation createBearerOnlyClient(String clientId) {
        ClientRepresentation client = new ClientRepresentation();
        client.setClientId(clientId);
        client.setBearerOnly(true);
        client.setEnabled(true);
        return client;
    }

    private static UserRepresentation createUser(String username, String password, List<String> realmRoles) {
        UserRepresentation user = new UserRepresentation();
        user.setUsername(username);
        user.setEnabled(true);
        user.setCredentials(new ArrayList<>());
        user.setRealmRoles(realmRoles);
        user.setEmail(username + "@gmail.com");
<<<<<<< HEAD
        user.setEmailVerified(EMAIL_VERIFIED);
=======
        user.setFirstName("Alice");
        user.setLastName("Smith");
>>>>>>> 3de14e84

        CredentialRepresentation credential = new CredentialRepresentation();
        credential.setType(CredentialRepresentation.PASSWORD);
        credential.setValue(password);
        credential.setTemporary(false);
        user.getCredentials().add(credential);
        return user;
    }

}<|MERGE_RESOLUTION|>--- conflicted
+++ resolved
@@ -245,12 +245,9 @@
         user.setCredentials(new ArrayList<>());
         user.setRealmRoles(realmRoles);
         user.setEmail(username + "@gmail.com");
-<<<<<<< HEAD
         user.setEmailVerified(EMAIL_VERIFIED);
-=======
         user.setFirstName("Alice");
         user.setLastName("Smith");
->>>>>>> 3de14e84
 
         CredentialRepresentation credential = new CredentialRepresentation();
         credential.setType(CredentialRepresentation.PASSWORD);
